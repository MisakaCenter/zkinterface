--- conflicted
+++ resolved
@@ -1,15 +1,8 @@
-<<<<<<< HEAD
 use std::io;
-
 use flatbuffers::FlatBufferBuilder;
 use serde::{Deserialize, Serialize};
-use owned::variables::VariablesOwned;
-use zkinterface_generated::zkinterface::{BilinearConstraint, BilinearConstraintArgs, ConstraintSystem, ConstraintSystemArgs, Message, Root, RootArgs};
-=======
-use serde::{Deserialize, Serialize};
-use crate::zkinterface_generated::zkinterface::ConstraintSystem;
-use super::variables::VariablesOwned;
->>>>>>> 05071c62
+use crate::VariablesOwned;
+use crate::zkinterface_generated::zkinterface::{BilinearConstraint, BilinearConstraintArgs, ConstraintSystem, ConstraintSystemArgs, Message, Root, RootArgs};
 
 #[derive(Clone, Debug, Eq, PartialEq, Deserialize, Serialize)]
 pub struct ConstraintSystemOwned {
@@ -49,14 +42,14 @@
     ///
     /// # Examples
     /// ```
-    ///  constraints_vec: &[((Vec<u64>, Vec<u8>), (Vec<u64>, Vec<u8>), (Vec<u64>, Vec<u8>))] = &[
+    ///  let constraints_vec: &[((Vec<u64>, Vec<u8>), (Vec<u64>, Vec<u8>), (Vec<u64>, Vec<u8>))] = &[
     ///         // (A ids values)  *  (B ids values)  =  (C ids values)
     ///         ((vec![1], vec![1]), (vec![1], vec![1]), (vec![4], vec![1])),       // x * x = xx
     ///         ((vec![2], vec![1]), (vec![2], vec![1]), (vec![5], vec![1])),       // y * y = yy
     ///         ((vec![0], vec![1]), (vec![4, 5], vec![1, 1]), (vec![3], vec![1])), // 1 * (xx + yy) = z
     ///  ];
     ///
-    ///  let constraints = ConstraintSystemOwned::from(vec);
+    ///  let constraints = zkinterface::ConstraintSystemOwned::from(constraints_vec);
     ///```
 
     fn from(constraints: &[((Vec<u64>, Vec<u8>), (Vec<u64>, Vec<u8>), (Vec<u64>, Vec<u8>))]) -> ConstraintSystemOwned {
