--- conflicted
+++ resolved
@@ -138,8 +138,6 @@
 	\item \dnote{Variable types, say for checking booleanity}
 \end{itemize} 
 
-<<<<<<< HEAD
-=======
 We aim for the standard interface to be as generic as possible, including non-R1CS-based proving systems. However, the current proposal is more limited, mainly due to time constraints.
 
 The standard that we propose can be seen in three different levels:
@@ -155,7 +153,6 @@
 \end{enumerate}
 
 This proposal is not aiming to standardize a language or framework for generating constraint systems, nor the way that components of the proving statement should be written. However, it is important to point that any such framework could use the proposed interface.
->>>>>>> 37df35f3
 
 \begin{figure}[h!]
 	\includegraphics[width=\linewidth]{interface.png}
