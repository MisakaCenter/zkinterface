\documentclass[a4paper,12pt]{article}

\usepackage[utf8]{inputenc}
\usepackage[T1]{fontenc}

\usepackage[notes=true]{lib/dtrt}
\usepackage{algorithm}
\usepackage{algpseudocode}
\usepackage{amsmath}
\usepackage{xcolor}
\usepackage{enumitem}
\usepackage{graphicx}
\usepackage{todonotes}
\usepackage{listings}
\usepackage{pxfonts}
\usepackage[margin=1in]{geometry}

\usepackage{lib/lang}  % include language definition for protobuf
\usepackage{lib/style} % include custom style for proto declarations.	

%\usepackage{sagetex}

\makeatletter
\newcommand{\subparhead}[1]{\smallskip \noindent {\itshape\ignorespaces \dt@MaybeAddPunct{#1}}\hskip 0.9em plus 0.3em minus 0.3em \dt@ignorespacesandimplicitepars}
\makeatother

% Auuthor notes (using dtrt's macros). Switch the dtrt package flag to notes=false to hide.
\definecolor{darkgreen}{rgb}{0,0.6,0}
\newcommand{\dnote}[1]{\dtcolornote[Daniel]{red}{#1}}
\newcommand{\anote}[1]{\dtcolornote[Aurell]{blue}{#1}}
\newcommand{\enote}[1]{\dtcolornote[Eran]{darkgreen}{#1}}

\newcommand\dtodo[1]{\todo[color=red!20]{#1}}
\newcommand\atodo[1]{\todo[color=green!20]{#1}}
\newcommand\etodo[1]{\todo[color=blue!20]{#1}}
\def\boxit#1{%
	\smash{\color{red}\fboxrule=1pt\relax\fboxsep=-2pt\llap{\rlap{\fbox{\strut\makebox[#1]{}}}~}}\ignorespaces
}

% Style for identifiers.
\newcommand{\textid}[1]{\texttt{#1}}
% Note paragraphs.
\newcommand{\noteparagraph}[1]{\textbf{#1}.}

%\makeatletter
%\def\BState{\State\hskip-\ALG@thistlm}
%\makeatother

\newenvironment{definition}{\parhead{Definition}}{} % XXX

%%%%%%%%%%%%%%%%%%%%%%%%%%%%%%%%%%%%%%%%%%%%%%%%%%%%%%%%%%%%%%%%%%%%%%%%%%%%%%
% NP statements
\definecolor{NPcolor}{rgb}{0,0.3,0}

\newcommand{\NPstatement}[3]{
{\color{NPcolor}
\begin{itemize}[nosep]
\item[] #1;
\item[] #2;
\item[] #3.
\end{itemize}
}
}

\newcommand{\NPstatementNOperiod}[3]{
{\color{NPcolor}
\begin{itemize}[nosep]
\item[] #1;
\item[] #2;
\item[] #3
\end{itemize}
}
}

%%%%%%%%%%%%%%%%%%%%%%%%%%%%%%%%%%%%%%%%%%%%%%%%%%%%%%%%%%%%%%%%%%%%%%%%%%%%%%
% Constraint systems

\newcommand{\defem}[1]{\emph{\textbf{#1}}}
\newcommand{\enlargeparens}{{\rule{0pt}{2.2ex}}}
\newcommand{\ip}[2]{\left\langle #1 , #2 \right\rangle}
\newcommand{\bigip}[2]{\ip{\enlargeparens #1}{#2}}

\newcommand{\FieldSize}{q}
\newcommand{\FieldBits}{n}
\newcommand{\Field}{\mathbb{F}_{\FieldSize}} %_\FieldSize
\newcommand{\NumConstr}{n_{\mathsf{c}}}
\newcommand{\NumWit}{{n_{\mathsf{w}}}}
\newcommand{\NumInst}{{n_{\mathsf{x}}}}
\newcommand{\NumConc}{{n_{\mathsf{z}}}}
\newcommand{\inst}{x}
\newcommand{\wit}{w}
\newcommand{\conc}{z}
\newcommand{\vinst}{\vec{\inst}}
\newcommand{\vwit}{\vec{\wit}}
\newcommand{\vconc}{\vec{z}}
\newcommand{\lcoef}{a}
\newcommand{\rcoef}{b}
\newcommand{\ocoef}{c}
\newcommand{\System}{\mathcal{S}}
\newcommand{\Rel}{\mathcal{R}}
\newcommand{\Lang}{\mathcal{L}}

\newcommand{\zo}{\{0,1\}}
\newcommand{\NN}{\mathbb{N}}
\newcommand{\ZZ}{\mathbb{Z}}

%%%%%%%%%%%%%%%%%%%%%%%%%%%%%%%%%%%%%%%%%%%%%%%%%%%%%%%%%%%%%%%%%%%%%%%%%%%%%%

%opening
\title{zkInterface, a standard tool for zero-knowledge interoperability}
\author{Daniel Benarroch, Kobi Gurkan, Ron Kahat, Aurélien Nicolas, Eran Tromer}
	 
\begin{document}

\maketitle

\enote{Add abstract}


\tableofcontents
%=============================================================================
\section{Overview}
This standard, part of the ZKProof Standardization effort \cite{ZKProofSecurity, ZKProofImplementation, ZKProofApplications}, aims to facilitate interoperability between zero knowledge proof implementations, at the level of the low-constraint systems that are produced by frontends (and represent application-level statements) and consumed by cryptographic backends (which generate and verify the proofs). The high-level goal is to enable decoupling of frontends from backends, allowing application writers to choose the frontend most convenient for their functional and development needs and combine it with the backend that best matches their performance and security needs. This includes communicating constraint systems, communicating variable assignments (for production of proofs), and also construction of constraint systems out of smaller building blocks (gadgets) possibly implemented by different authors and frameworks.

This first revision focuses on non-interactive proof systems (NIZKs) for general statements (i.e., NP relations) represented in the R1CS/QAP-style constraint system representation\footnote{See Appendix~\ref{sec:r1cs-def} for a definition of Rank 1 Constraint System}. This includes many, though not all, of the practical general-purpose ZKP schemes currently deployed. While this focus allows us to define concrete formats for interoperability, we recognize that additional constraint system representation styles (e.g., arithmetic and Boolean circuits and algebraic constraints) are in use, and are within scope of future revisions.

An implementation of the zkInterface can be found in the following GitHub repository \href{https://github.com/QED-it/gadget_standard}{QED-it/gadget\_standard}.
%-----------------------------------------------------------------------------
\subsection{Background}

Zero-Knowledge Proofs \cite{GMR85zk} are cryptographic primitives that allow some entity (the prover) to prove to another party (the verifier) the validity of some statement or relation. Today there are many efficient constructions of NIZKs, each with different trade-offs, as well as several implementations of the proving systems. By standardizing zero-knowledge proofs, we aim to foster the proper use of the technology.

Every proving system, as described in \cite{ZKProofImplementation}, can be divided into the backend, which is the portion of the software that contains the implementation of the underlying cryptographic protocol, and the frontend, which provides means to express statements in a convenient language, allowing to prove such statements in zero knowledge by compiling them into a low-level representation of the statement.

The backend of a proving system consists of the key generation, proving and verification algorithms. It proves statements where the instance and witness are expressed as variable assignments, and relations are expressed via low-level languages. Some of these languages include arithmetic circuits \cite{GKR08,wahby2018doubly,cryptoeprint:2018:280,mallersonic}, Boolean circuits \cite{giacomelli2016zkboo,chase2017post,ames2017ligero}, R1CS/QAP constraint systems \cite{GGPR13qsp,PHGR13pinocchio,BCGTV13csnark-eprint,BCTV13von,Groth16size,ben2018aurora, kosba2015c,wu2018dizk,bunz2018bulletproofs}, and arithmetic constraint satisfaction problems \cite{ben2013fast,ben2018scalable}, among others. There are numerous such backends, including implementations of many of the schemes discussed in the Security Track proceeding \cite{ZKProofSecurity}.

The frontend consists of the following:
\begin{itemize}
	\item The specification of a high-level language for expressing statements.
	\item A compiler that converts relations expressed in the high-level language into the low-level relations suitable for some backend(s). For example, this may produce an R1CS constraint system.
	\item Instance reduction: conversion of the instance in a high-level statement to a low-level instance (e.g., assignment to R1CS instance variables).
	\item Witness reduction: conversion of the witness to a high-level statement to a low-level witness (e.g., assignment to witness variables).
	\item Typically, a library of "gadgets" consisting of useful and hand-optimized building blocks for statements.
\end{itemize}

Since the offerings and features of backends and frontends evolve rapidly, we refer the reader to the curated taxonomy at \url{https://zkp.science} for the latest information.  

 

\subsection{Motivation}

Currently, existing frontends are implemented to work best with their corresponding backend, the proving system is usually built end-to-end.

The frontend compiles a statement into the native representation used by the cryptographic protocol in the backend, in many cases without explicitly exposing the constraint system compilation to the user. Moreover, if the compilers can output intermediary files and configurations, they are usually in a non-standard format. In practice this means that
\begin{itemize}
	\item There is no portability between different backends and frontends, and
	\item It is not possible to generate a constraint system using different frontends
\end{itemize}   

<<<<<<< HEAD
With this proposal we aim to solve this by creating an interface between frontends and backends, as seen in Figure \ref{interface}. We add an explicit formatting layer between the frontends and backends that allows the user to ``pick-and-chose'' which existing frontend and backend they prefer. Furthermore, given the programatic design of our interface, a specific component, or gadget, can itself call a sub-component from a different frontend. This enables the use of more than one frontend to generate the complete statement. At present this format is tailored for the R1CS statement representation, defined in Appendix~\ref{sec:r1cs-def} and discussed below.
=======
With this proposal we aim to solve this by creating an interface between frontends and backends, as seen in Figure \ref{interface}. We add an explicit formatting layer between the frontends and backends that allows the user to ``pick-and-chose'' which existing frontend and backend they prefer. Furthermore, given the programmatic design of our interface, a specific gadget, can itself call a sub-gadget from a different frontend. This enables the use of more than one frontend to generate the complete statement. At present this format is tailored for the R1CS statement representation, defined in Appeneix~\ref{sec:r1cs-def} and discussed below.
>>>>>>> f0e401e8

\begin{figure}[h!]
	\includegraphics[width=\linewidth]{graphics/interop.png}
	\caption{Interoperability between frontends and backends with zkInterface. For further reference, see \href{https://zkp.science}{zkp.science}.}
	\label{interface}
\end{figure}

%-----------------------------------------------------------------------------
\subsection{Terminology}
The terminology follows the Implementation Track proceeding \cite{ZKProofImplementation}, and any new terms and concepts will be defined accordingly. The R1CS statement representation is introduced and defined in Appendix~\ref{sec:r1cs-def}.

\subsection{Goals} 
\label{goals}

There are several forms of interoperability and we set some of these as goals for this standard. One such form is between different implementations of the same backend construction, providing an interoperable format for the proving and verification keys, as well as the proof. Another form is between backends and frontends, which is the focus of this standard. The following are stronger forms of the latter kind of interoperability which have been identified as desirable by practitioners.

\parhead{Statement instance and witness formats} 
Specifying a standard format for the statement instance and witness enables users to have their choice of frameworks (frontends and backends) and streaming for storage and communication, and facilitate creation of benchmark test cases that could be executed by any backend accepting these formats.
 
Crucially, analogous formats are desired for constraint system languages other than R1CS.

\parhead{Statement semantics, variable representation and mapping}

Beyond the above, there’s a need for different implementations to coordinate the semantics of the statement (instance) representation of constraint systems. For example, a high-level protocol may have an RSA signature as part of the statement, leaving ambiguity on how big integers modulo a constant are represented as a sequence of variables over a smaller field, and at what indices these variables are placed in the actual R1CS instance.

Precise specification of statement semantics, in terms of higher-level abstraction, is needed for interoperability of constraint systems that are invoked by several different implementations of the instance reduction (from high-level statement to the actual input required by the ZKP prover and verifier). One may go further and try to reuse the actual implementation of the instance reduction, taking a high-level and possibly domain-specific representation of values (e.g., big  integers) and converting it into low-level variables. This raises questions of language and platform incompatibility, as well as proper modularization and packaging.

Note that correct statement semantics is crucial for security. Two implementations that use the same high-level protocol, same constraint system and compatible backends may still fail to correctly interoperate if their instance reductions are incompatible -- both in completeness (proofs don’t verify) or soundness (causing false but convincing proofs, implying a security vulnerability). Moreover, semantics are a requisite for verification and helpful for debugging. Beyond interoperability, some low-level building blocks (e.g., finite field and elliptic curve arithmetic) are needed by many or all implementations, and suitable libraries can be reused.

Some backends can exploit uniformity or regularity in the constraint system (e.g., repeating patterns or algebraic structure), and could thus take advantage of formats and semantics that convey the requisite information.

Given the typical complexity level of today’s constraint systems, it is often acceptable to handle all of the above manually, by fresh re-implementation based on informal specifications and inspection of prior implementation. Our goal, however, is for the interface to handle the semantics of the gadgets, reducing the predisposition to error as application complexity grows. The following paragraphs expand on how the semantics should be considered for interoperability of gadgets.

\parhead{Witness reduction}
Similar considerations arise for the witness reduction, mapping a high-level witness representation for a given statement into the assignment to witness variables (as defined by the instance). For example, a high-level protocol may use Merkle trees of particular depth with a particular hash function, and a high-level instance may include a Merkle authentication path. The witness reduction would need to convert these into witness variables, that contain all of the Merkle authentication path data encoded by some particular convention into field elements and assigned in some particular order. Moreover, it would also need to convert the numerous additional witness variables that occur in the constraints that evaluate the hash function, ensure consistency and Booleanity, amonh others.

\parhead{Gadgets interoperability}
Beyond using fixed, monolithic constraint systems and their assignments, there is a need for sharing subcircuits and gadgets. For example, libsnark offers a rich library of R1CS gadgets, which developers of several front-end compilers would like to reuse in the context of their own constraint-system construction framework. 

While porting chunks of constraints across frameworks is relatively straightforward, there are challenges in coordinating the semantics of the externally-visible variables of the gadget, analogous to but more difficult than those mentioned above for full constraint systems. Mainly, there is a need to coordinate or reuse the semantics of a gadget’s externally-visible variables (those accessible by other gadgets), as well as the witness reduction function of imported gadgets in order to assign a witness into the internal variables of the gadget.

As for instance semantics, well-defined gadget semantics is crucial for soundness, completeness and verification, and is helpful for debugging.

\parhead{Procedural interoperability}
An attractive approach to the aforementioned needs for instance and witness reductions (both at the level of whole constraint systems and at the gadget level) is to enable one implementation to invoke the instance/witness reductions of another, even across frameworks and programming languages.

This requires communication not of mere data, but invocation of procedural code. Suggested approaches to this include linking against executable code (e.g., .so files or .dll), using some elegant and portable high-level language with its associated portable, or using a low-level portable executable format such as WebAssembly. All of these require suitable calling conventions (e.g., how are field elements represented?), usage guidelines and examples.


\subsection{Desiderata}
The following are requirements that guided our design, within the large space of possibilities for achieving the above goals.

\begin{enumerate}
	\item Interoperability across frontend frameworks and programming languages.
	\item Ability to write gadgets that can be consumed by different frontends and backends.
	\item Minimize copying and duplication of data.
	\item The overhead of the R1CS construction and witness reduction should be low (and in particular, linear) compared to a native implementation of the same gadgets in existing frameworks.
	\item Expose details of the backend's interface that are necessary for performance (e.g., constraint system representation and algebraic fields).
	\item The approach can be extended to support constraint systems beyond R1CS.
\end{enumerate}

\subsection{Scope, limitations and possible extensions}

Within the set of specifications to be standardized that enable the use of an interface between zero-knowledge proof systems, we have identified the minimal items needed to create a standard interface that meets the goals and desired requirements. The following list forms the scope of our proposed standard.

\begin{itemize}
	\item Standard defined messages that the caller and callee exchange.
	\item The serialization of the messages.
	\item A protocol to build a constraint system from gadget composition.
	\item Technical recommendations for implementation.
\end{itemize}

Some limitations of the standard, with respect to interoperability, are the following.

\parhead{Limitations.}
The following are not addressed by this standard:

\subparhead{Backend interoperability} We do not aim to standardize the proof algorithms, the format of the proofs generated by a backend, or the format of the proving and verification keys -- all of which would be required to achieve interoperability between backends. (See ``Proof interoperability'' and ``Common reference strings'' in \cite{ZKProofImplementation}.

\subparhead{Programming language and frontend frameworks} We are intentionally agnostic about, and do not aim to standardize, the programming language and programming framework used by frontends.

\parhead{Extensions.}
The following are not covered by the present revision of the standard, but should be covered by future extensions. Thus, the standard should be flexible enough and easy to extend in a backward-compatible compatible fashion, to achieve the following:

\subparhead{Other constraint system representations.}
Going beyond R1CS, we plan on supporting other constraint system representations that are native to some ZK backends. These include Boolean circuits, arithmetic circuits, and algebraic constraint systems.

\subparhead{Uniform constraint systems}
Some backends can take advantage of uniformity in the constraint system (e.g., when some elements are repeated many times). Support the expression of such uniformity in the constraint system representation, so backends can utilize it.

\subparhead{Packaging} Describe self-contained packaging of a gadget would allow for portable execution of the gadgets on different platforms.

\subparhead{Typing} Enforcing properties of variables using a type system (e.g., a ``boolean variable'' type that ensures a variable is 0 or 1 even when working over a large field).

\input{design.tex}


\subsection{Interface Definition}

A copy of the messages definition is hosted at \\
\href{https://github.com/QED-it/gadget_standard/blob/master/zkinterface.fbs}{https://github.com/QED-it/gadget\_standard/blob/master/zkinterface.fbs}

\lstinputlisting[
	caption=Messages Definition,
	language=flatbuffers2,style=protobuf,
	label=zkinterface.fbs]{../zkinterface.fbs}


\input{execution.tex}

\lstinputlisting[
	caption=zkinterface.h - C Interface,
	language=C++,style=protobuf,
	label=zkinterface.h]{../cpp/zkinterface.h}


\bibliographystyle{alphaurl}
\bibliography{references}
 

%%%%%%%%%%%%%%%%%%%%%%%%%%%%%%%%%%%%%%%%%%%%%%%%%%%%%%%%%%%%%%%%%%%%%%%%%%%%%%%%%%%%%%%%%
\appendix

\section{R1CS Definition}\label{sec:r1cs-def}

\parhead{Background: statement representations}
Many known zk-SNARKs are generic and can express any \emph{NP statement} (i.e., any statement expressed as ``for the instance $x$ there exists a witness $r$ such that relation $D$ holds on $x$ and $w$'' where the relation $D$ is efficiently computable) \cite{ZKProofSecurity}. In principle this already includes convenient high-level representations, and indeed there are research prototypes, for example, for SNARKs supporting general C programs~\cite{BCGTV13csnark-crypto}. However, each zk-SNARK cryptographic construction has a ``native language'' which is a specific type of NP languages. Anything else needs to be converted (reduced) to the native representation, with some overhead. In this set (and upcoming one) we will explore such a native, low-level representation, and show how it can be used to efficiently express useful NP statements to be proven by leading zk-SNARK constructions.

Moreover, expressing NP statements for SNARKs differs from usual programming (whether in JavaScript or assembly) in the following sense. Usual programming aims to \emph{compute} the output of some function of the given inputs, whereas the NP statement's relation is already given the instance (e.g., the claimed output of a function on some input), and aim to \emph{check} its correctness given some additional information from the witness. This affects the programming style and creates opportunities for important optimizations, such as providing additional advice within the witness that aid the checking.

\parhead{Constraint systems}

Today's best zk-SNARK constructions have a native language consisting of \emph{constraint systems}, i.e., a set of constraints on the instance and witness variables.%
%
\footnote{Colloquially, zk-SNARK developers often refer to constraint systems as ``circuits'', but as we shall soon see, the typical constraint system formalism is more general than Boolean or arithmetic circuits.} %
%
The most common such language is \emph{Rank 1 Constraint System (R1CS)}, also known as \emph{Bilinear Constraint Systems (BCS)}, where each constraint is a (bilinear) quadratic equation over a large finite field.  This is the native language of many efficient zk-SNARKs, such as \cite{GGPR13qsp,PHGR13pinocchio,BCGTV13csnark-crypto,BCTV13von,Groth16size} and many others (see \XXX[Security Track document]), and is used in practical deployments.
This style of constraint system was introduced in~\cite{GGPR13qsp}.%
%
\footnote{The initial works~\cite{GGPR13qsp,PHGR13pinocchio} used an equivalent formulation called \emph{Quadratic Arithmetic Programs (QAP)}, where the constraints are expressed in terms of polynomials. Later works tend to abstract this away, and do the conversion into polynomials internally.} %
%
The variant defined below is very similar to the definition in \cite[Appendix~E]{BCGTV13csnark-eprint}, used in \href{https://github.com/scipr-lab/libsnark}{libsnark}.%
%
\footnote{To be precise, ``R1CS'', as defined here, is the same as the ``system of rank-1 quadratic equations'' defined in \cite[Appendix~E]{BCGTV13csnark-eprint}, with a minor change in notation. In defining BCS we let $\vwit$ denote just the witness, whereas \cite{BCGTV13csnark-eprint} let $\mathbf{w}$ denote the concatenation of the instance and the witness (and thus added corresponding consistency checks between $\mathbf{w}$ and the instance $\mathbf{x}$). These are also essentially identical to the ``Rank 1 Constraint System (R1CS)'' of \href{https://github.com/scipr-lab/libsnark}{libsnark}.}

An R1CS reasons about two vectors: the \emph{instance} consisting of $\NumInst$ elements and denoted $\vinst=(\inst_1,\ldots,\inst_\NumInst)$, and the \emph{witness} consisting of $\NumWit$ elements and denoted $\vwit=(\wit_1,\ldots,\wit_\NumWit)$. The constraint system says that the two are related by some number of constraints, $\NumConstr$, each of which is a quadratic equation of a specific form. All of the elements and operations are over a large prime field $\Field$, which we will represent here as the integers modulo a large prime $p$.%
\footnote{The specific prime, and the representation of field elements, are related to the elliptic curve used in the QAP-based zkSNARK constructions.}

\begin{definition}
\label{def:bcs}
Let $\NumInst,\NumWit,\NumConstr$ be positive integers, and $\NumConc=\NumInst+\NumWit+1$.
A \defem{Rank 1 Constraint System (R1CS)}, 
over $\Field$ is a tuple
$\System = \big((\vec{\lcoef}_{j},\vec{\rcoef}_{j},\vec{\ocoef}_{j})_{j=1}^{\NumConstr},\NumInst\big)$
where $\vec{\lcoef}_{j},\vec{\rcoef}_{j},\vec{\ocoef}_{j} \in \Field^{\NumConc}$.
Such a system $\System$ is \defem{satisfiable} with an input $\vinst \in \Field^{\NumInst}$ if the following is true:

\NPstatement
  {For these
    $\System = \big((\vec{\lcoef}_{j},\vec{\rcoef}_{j},\vec{\ocoef}_{j})_{j=1}^{\NumConstr},\NumInst\big)$
   and $\vinst \in \Field^{\NumInst}$}
  {there exists a witness $\vwit \in \Field^{\NumWit}$}
  {such that
  $\bigip{\vec{\lcoef}_{j}}{\vconc} \cdot \bigip{\vec{\rcoef}_{j}}{\vconc}  = \bigip{\vec{\ocoef}_{j}}{\vconc}$ \hskip0.4em for all for $j \in [\NumConstr]$, where $\vconc=(1,\vinst,\vwit)\in \Field^{\NumConc}$
  }
\noindent
Above, $\ip{\cdots}{\cdots}$ denotes inner product of vectors over $\Field$, and $\cdot$ denotes multiplication in $\Field$.
\end{definition}

For example, the R1CS
  \begin{equation}\label{eq:bcs-example-formal}
  \System=\left(\left( 
  \begin{aligned}
   \vec{\lcoef}_1 = (0,3,0,0),\, \vec{\rcoef}_1 = (1,1,0,0),\, \vec{\ocoef}_1 = (4,0,5,0) \\
   \vec{\lcoef}_2 = (0,1,2,0),\, \vec{\rcoef}_2 = (6,0,1,0),\, \vec{\ocoef}_2 = (7,0,0,1)
  \end{aligned}
  \right),1 \right)
  \end{equation}
represents the two bilinear constraints
  \begin{equation}
  \begin{aligned}
  \bigip{(0,3,0,0)}{\vconc}\cdot\bigip{(1,1,0,0)}{\vconc} &= \bigip{(4,0,5,0)}{\vconc} \\
  \bigip{(0,1,2,0)}{\vconc}\cdot\bigip{(6,0,1,0)}{\vconc} &= \bigip{(7,0,0,1)}{\vconc} 
  \end{aligned}
  \quad \mbox{ where } \vconc=(1,\inst_1,\wit_1,\wit_2)
  \end{equation}
or simply:
  \begin{equation}\label{eq:bcs-example-informal}
  \begin{aligned}
  3\inst_1 \cdot (1+\inst_1) &= 5\wit_1 + 4 \\
  (\inst_1 + 2\wit_1) \cdot (\wit_1+6) &= \wit_2 + 7  
  \end{aligned}
  \end{equation}
%with $\NumInst=1,\NumWit=2,\NumConstr=2$

By definition, this system $\System$ is satisfiable with input $\inst_1$ if the following is true:
\NPstatementNOperiod
  {For the instance $\inst_1$}
  {there exist a witness $\wit_1,\wit_2$}
  {such that
  \begin{equation*}
  \begin{aligned}
  3\inst_1 \cdot (1+\inst_1) &= 5\wit_1 + 4 \\
  (\inst_1 + 2\wit_1) \cdot (\wit_1+6) &= \wit_2 + 7  
  \end{aligned}
  \end{equation*}
  }

When we prove this NP statement using zk-SNARK, the instance will be the public input that is visible to the verifer, and the witness will be the additional data that is known only to the prover, and used in the construction of the proof, but whose privacy is protected by the zero-knowledge property.

For backends that consume R1CS natively, typically the cost of producing the zk-SNARK proofs (in time and memory) will depend mostly on the number of constraints, $\NumConstr$. With this in mind, note how variable-by-variable multiplication are ``expensive'' (each bilinear multiplication needs a new constraint and increases $\NumConstr$), but linear combinations come ``for free'' in each constraint. 

\end{document}<|MERGE_RESOLUTION|>--- conflicted
+++ resolved
@@ -157,11 +157,7 @@
 	\item It is not possible to generate a constraint system using different frontends
 \end{itemize}   
 
-<<<<<<< HEAD
-With this proposal we aim to solve this by creating an interface between frontends and backends, as seen in Figure \ref{interface}. We add an explicit formatting layer between the frontends and backends that allows the user to ``pick-and-chose'' which existing frontend and backend they prefer. Furthermore, given the programatic design of our interface, a specific component, or gadget, can itself call a sub-component from a different frontend. This enables the use of more than one frontend to generate the complete statement. At present this format is tailored for the R1CS statement representation, defined in Appendix~\ref{sec:r1cs-def} and discussed below.
-=======
-With this proposal we aim to solve this by creating an interface between frontends and backends, as seen in Figure \ref{interface}. We add an explicit formatting layer between the frontends and backends that allows the user to ``pick-and-chose'' which existing frontend and backend they prefer. Furthermore, given the programmatic design of our interface, a specific gadget, can itself call a sub-gadget from a different frontend. This enables the use of more than one frontend to generate the complete statement. At present this format is tailored for the R1CS statement representation, defined in Appeneix~\ref{sec:r1cs-def} and discussed below.
->>>>>>> f0e401e8
+With this proposal we aim to solve this by creating an interface between frontends and backends, as seen in Figure \ref{interface}. We add an explicit formatting layer between the frontends and backends that allows the user to ``pick-and-chose'' which existing frontend and backend they prefer. Furthermore, given the programmatic design of our interface, a specific gadget, can itself call a sub-gadget from a different frontend. This enables the use of more than one frontend to generate the complete statement. At present this format is tailored for the R1CS statement representation, defined in Appendix~\ref{sec:r1cs-def} and discussed below.
 
 \begin{figure}[h!]
 	\includegraphics[width=\linewidth]{graphics/interop.png}
